---
layout: "aws"
page_title: "AWS: aws_security_group"
sidebar_current: "docs-aws-datasource-security-group"
description: |-
    Provides details about a specific Security Group
---

# aws\_security\_group

`aws_security_group` provides details about a specific Security Group.

This resource can prove useful when a module accepts a Security Group id as
an input variable and needs to, for example, determine the id of the
VPC that the security group belongs to.

## Example Usage

The following example shows how one might accept a Security Group id as a variable
and use this data source to obtain the data necessary to create a subnet.

```
variable "security_group_id" {}

data "aws_security_group" "selected" {
  id = "${var.security_group}"
}

resource "aws_subnet" "subnet" {
  vpc_id = "${data.aws_security_group.selected.vpc_id}"
  cidr_block = "10.0.1.0/24"  
}
```

## Argument Reference

The arguments of this data source act as filters for querying the available
security group in the current region. The given filters must match exactly one
security group whose data will be exported as attributes.


* `filter` - (Optional) Custom filter block as described below.

* `id` - (Optional) The id of the specific security group to retrieve.

* `name` - (Optional) The name that the desired security group must have.

* `tags` - (Optional) A mapping of tags, each pair of which must exactly match
  a pair on the desired security group.

* `vpc_id` - (Optional) The id of the VPC that the desired security group belongs to.

More complex filters can be expressed using one or more `filter` sub-blocks,
which take the following arguments:

* `name` - (Required) The name of the field to filter by, as defined by
  [the underlying AWS API](http://docs.aws.amazon.com/AWSEC2/latest/APIReference/API_DescribeSecurityGroups.html).

* `values` - (Required) Set of values that are accepted for the given field.
  A Security Group will be selected if any one of the given values matches.

## Attributes Reference

All of the argument attributes except `filter` blocks are also exported as
result attributes. This data source will complete the data by populating
any fields that are not included in the configuration with the data for
the selected Security Group.
<<<<<<< HEAD
Additionally, the `description` attribute is exported.
=======
Additionnaly `description` field is enable.

~> **Note:** The [default security group for a VPC](http://docs.aws.amazon.com/AmazonVPC/latest/UserGuide/VPC_SecurityGroups.html#DefaultSecurityGroup) has the name `default`.
>>>>>>> 0e43dc26
<|MERGE_RESOLUTION|>--- conflicted
+++ resolved
@@ -65,10 +65,6 @@
 result attributes. This data source will complete the data by populating
 any fields that are not included in the configuration with the data for
 the selected Security Group.
-<<<<<<< HEAD
 Additionally, the `description` attribute is exported.
-=======
-Additionnaly `description` field is enable.
 
-~> **Note:** The [default security group for a VPC](http://docs.aws.amazon.com/AmazonVPC/latest/UserGuide/VPC_SecurityGroups.html#DefaultSecurityGroup) has the name `default`.
->>>>>>> 0e43dc26
+~> **Note:** The [default security group for a VPC](http://docs.aws.amazon.com/AmazonVPC/latest/UserGuide/VPC_SecurityGroups.html#DefaultSecurityGroup) has the name `default`.