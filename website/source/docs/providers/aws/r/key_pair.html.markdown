---
layout: "aws"
page_title: "AWS: aws_key_pair"
sidebar_current: "docs-aws-resource-key-pair"
description: |-
  Provides a Key Pair resource. Currently this supports importing an existing key pair but not creating a new key pair.
---

# aws\_key\_pair

Provides an [EC2 key pair](https://docs.aws.amazon.com/AWSEC2/latest/UserGuide/ec2-key-pairs.html) resource. A key pair is used to control login access to EC2 instances.

Currently this resource only supports importing an existing key pair, not creating a new key pair.

When importing an existing key pair the public key material may be in any format supported by AWS. Supported formats (per the [AWS documentation](https://docs.aws.amazon.com/AWSEC2/latest/UserGuide/ec2-key-pairs.html#how-to-generate-your-own-key-and-import-it-to-aws)) are:

* OpenSSH public key format (the format in ~/.ssh/authorized_keys)
* Base64 encoded DER format
* SSH public key file format as specified in RFC4716

## Example Usage

```
resource "aws_key_pair" "deployer" {
  key_name = "deployer-key"
  public_key = "ssh-rsa AAAAB3NzaC1yc2EAAAADAQABAAABAQD3F6tyPEFEzV0LX3X8BsXdMsQz1x2cEikKDEY0aIj41qgxMCP/iteneqXSIFZBp5vizPvaoIR3Um9xK7PGoW8giupGn+EPuxIA4cDM4vzOqOkiMPhz5XK0whEjkVzTo4+S0puvDZuwIsdiW9mxhJc7tgBNL0cYlWSYVkz4G/fslNfRPW5mYAM49f4fhtxPb5ok4Q2Lg9dPKVHO/Bgeu5woMc7RY0p1ej6D4CKFE6lymSDJpW0YHX/wqE9+cfEauh7xZcG0q9t2ta6F6fmX0agvpFyZo8aFbXeUBr7osSCJNgvavWbM/06niWrOvYX2xwWdhXmXSrbX8ZbabVohBK41 email@example.com"
}
```

## Argument Reference

The following arguments are supported:

<<<<<<< HEAD
* `public_key` - (Required) The public key material. 
* `key_name` - (Optional) The name for the key pair.
=======
* `key_name` - (Optional) The name for the key pair.
* `key_name_prefix` - (Optional) Creates a unique name beginning with the specified prefix. Conflicts with `key_name`.
* `public_key` - (Required) The public key material.
>>>>>>> 24a9360d

## Attributes Reference

The following attributes are exported:

* `key_name` - The key pair name.
* `fingerprint` - The MD5 public key fingerprint as specified in section 4 of RFC 4716.

## Import

Key Pairs can be imported using the `key_name`, e.g.

```
$ terraform import aws_key_pair.deployer deployer-key
```<|MERGE_RESOLUTION|>--- conflicted
+++ resolved
@@ -31,14 +31,9 @@
 
 The following arguments are supported:
 
-<<<<<<< HEAD
-* `public_key` - (Required) The public key material. 
-* `key_name` - (Optional) The name for the key pair.
-=======
 * `key_name` - (Optional) The name for the key pair.
 * `key_name_prefix` - (Optional) Creates a unique name beginning with the specified prefix. Conflicts with `key_name`.
 * `public_key` - (Required) The public key material.
->>>>>>> 24a9360d
 
 ## Attributes Reference
 
